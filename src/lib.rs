--- conflicted
+++ resolved
@@ -53,12 +53,8 @@
 
 /// A generic atomic wrapper type which allows an object to be safely shared
 /// between threads.
-<<<<<<< HEAD
 #[repr(transparent)]
-pub struct Atomic<T: Copy> {
-=======
 pub struct Atomic<T> {
->>>>>>> 33100c99
     v: UnsafeCell<T>,
 }
 
